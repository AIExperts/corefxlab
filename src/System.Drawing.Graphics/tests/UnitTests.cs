// Copyright (c) Microsoft. All rights reserved.
// Licensed under the MIT license. See LICENSE file in the project root for full license information.
//#define PERFORMANCE_TESTING
using System;
using Xunit;
using System.Drawing.Graphics;
using System.IO;
using System.Diagnostics;
using System.Reflection;
using System.Threading.Tasks;

public partial class GraphicsUnitTests
{

    /* Functionality test Constants */
    static string SquareCatLogicalName = "SquareCatJpeg";
    static string BlackCatLogicalName = "BlackCatPng";
    static string SoccerCatLogicalName = "SoccerCatJpeg";
    static string CuteCatLogicalName = "CuteCatPng";

    /* Performance Tests Constants */
#if PERFORMANCE_TESTING
    static StreamWriter streamwriter;
    static Stopwatch stopwatchSingleThread = new Stopwatch();
    static Stopwatch stopwatchMultiThread = new Stopwatch();
    /* Performance Tests Variables */
    static string jpegCatPath = "";
    static string jpegDogPath = "";
    static string pngCatPath = "";
    static string pngDogPath = "";
#endif

    /*----------------------Functionality Unit Tests------------------------------------*/
    private static void ValidateImagePng(Image img, string embeddedLogicalName)
    {
        Stream toCompare = typeof(GraphicsUnitTests).GetTypeInfo().Assembly.GetManifestResourceStream(embeddedLogicalName);
        Image comparison = Png.Load(toCompare);
        Assert.Equal(comparison.HeightInPixels, img.HeightInPixels);
        Assert.Equal(comparison.WidthInPixels, img.WidthInPixels);
        Assert.Equal(comparison.TrueColor, img.TrueColor);
    }

    private static void ValidateImageJpeg(Image img, string embeddedLogicalName)
    {
        Stream toCompare = typeof(GraphicsUnitTests).GetTypeInfo().Assembly.GetManifestResourceStream(embeddedLogicalName);
        Image comparison = Jpg.Load(toCompare);
        Assert.Equal(comparison.HeightInPixels, img.HeightInPixels);
        Assert.Equal(comparison.WidthInPixels, img.WidthInPixels);
        Assert.Equal(comparison.TrueColor, img.TrueColor);
    }

    private static void ValidateCreatedImage(Image img, int widthToCompare, int heightToCompare)
    {
        Assert.Equal(widthToCompare, img.WidthInPixels);
        Assert.Equal(heightToCompare, img.HeightInPixels);
    }

    private static string ChooseExtension(string filepath)
    {
        if (filepath.Contains("Jpeg"))
            return ".jpg";
        else
            return ".png";
    }


    private static string SaveEmbeddedResourceToFile(string logicalName)
    {
        //get a temp file path
        string toReturn = Path.GetTempFileName();
        toReturn = Path.ChangeExtension(toReturn, ChooseExtension(logicalName));
        //get stream of embedded resoruce
        Stream embeddedResourceStream = typeof(GraphicsUnitTests).GetTypeInfo().Assembly.GetManifestResourceStream(logicalName);
        //write stream to temp file path
        using (FileStream fileStream = new FileStream(toReturn, FileMode.OpenOrCreate))
        {
            embeddedResourceStream.Seek(0, SeekOrigin.Begin);
            embeddedResourceStream.CopyTo(fileStream);
        }
        //return where the resource is saved
        return toReturn;
    }

    /* Tests Create Method */
    [Fact]
    public static void WhenCreatingAnEmptyImageThenValidateAnImage()
    {
        Image emptyTenSquare = Image.Create(10, 10);
        ValidateCreatedImage(emptyTenSquare, 10, 10);
    }
    [Fact]
    public void WhenCreatingABlankImageWithNegativeHeightThenThrowException()
    {
        Assert.Throws<InvalidOperationException>(() => Image.Create(1, -1));
    }
    [Fact]
    public void WhenCreatingABlankImageWithNegativeWidthThenThrowException()
    {
        Assert.Throws<InvalidOperationException>(() => Image.Create(-1, 1));
    }
    [Fact]
    public void WhenCreatingABlankImageWithNegativeSizesThenThrowException()
    {
        Assert.Throws<InvalidOperationException>(() => Image.Create(-1, -1));
    }
    [Fact]
    public void WhenCreatingABlankImageWithZeroHeightThenThrowException()
    {
        Assert.Throws<InvalidOperationException>(() => Image.Create(1, 0));
    }
    [Fact]
    public void WhenCreatingABlankImageWithZeroWidthThenThrowException()
    {
        Assert.Throws<InvalidOperationException>(() => Image.Create(0, 1));
    }
    [Fact]
    public void WhenCreatingABlankImageWithZeroParametersThenThrowException()
    {
        Assert.Throws<InvalidOperationException>(() => Image.Create(0, 0));
    }


    /* Tests Load(filepath) method */
    [Fact]
    public void WhenCreatingAJpegFromAValidFileGiveAValidImage()
    {
        //save embedded resource to a file
        string filepath = SaveEmbeddedResourceToFile(SquareCatLogicalName);
        //read it
        Image newJpeg = Jpg.Load(filepath);
        File.Delete(filepath);
        //validate it
        ValidateImageJpeg(newJpeg, SquareCatLogicalName);
    }
    [Fact]
    public void WhenCreatingAPngFromAValidFileGiveAValidImage()
    {
        //save embedded resource to a file
        string filepath = SaveEmbeddedResourceToFile(BlackCatLogicalName);
        //read it
        Image newJpeg = Png.Load(filepath);
        File.Delete(filepath);
        //validate it
        ValidateImagePng(newJpeg, BlackCatLogicalName);
    }
    [Fact]
    public void WhenCreatingAJpegFromAMalformedPathThenThrowException()
    {
        //place holder string to demonstrate what would be the error case
        string temporaryPath = Path.GetTempPath();
        string invalidFilepath = temporaryPath + "\\Hi.jpg";
        Assert.Throws<FileNotFoundException>(() => Jpg.Load(invalidFilepath));
    }
    [Fact]
    public void WhenCreatingAPngFromAMalformedPathThenThrowException()
    {
        string temporaryPath = Path.GetTempPath();
        string invalidFilepath = temporaryPath + "\\Hi.png";
        Assert.Throws<FileNotFoundException>(() => Png.Load(invalidFilepath));
    }
    [Fact]
    public void WhenCreatingAnImageFromAnUnfoundPathThenThrowException()
    {
        string temporaryPath = Path.GetTempPath();
        string invalidFilepath = temporaryPath + "\\Hi.jpg";
        Assert.Throws<FileNotFoundException>(() => Jpg.Load(invalidFilepath));
    }
    [Fact]
    public void WhenCreatingAnImageFromAFileTypeThatIsNotAnImageThenThrowException()
    {
        string temporaryPath = Path.GetTempPath();
        string invalidFilepath = temporaryPath + "text.txt";
        Assert.Throws<FileNotFoundException>(() => Jpg.Load(invalidFilepath));
    }


    /* Tests Load(stream) mehtod*/
    [Fact]
    public void WhenCreatingAJpegFromAValidStreamThenWriteAValidImageToFile()
    {
        string filepath = SaveEmbeddedResourceToFile(SoccerCatLogicalName);
        using (FileStream filestream = new FileStream(filepath, FileMode.Open))
        {
            Image fromStream = Jpg.Load(filestream);
            ValidateImageJpeg(fromStream, SoccerCatLogicalName);
        }
        File.Delete(filepath);
    }
    [Fact]
    public void WhenCreatingAPngFromAValidStreamThenWriteAValidImageToFile()
    {
        string filepath = SaveEmbeddedResourceToFile(CuteCatLogicalName);
        using (FileStream filestream = new FileStream(filepath, FileMode.Open))
        {
            Image fromStream = Png.Load(filestream);
            ValidateImagePng(fromStream, CuteCatLogicalName);
        }
        File.Delete(filepath);
    }
    [Fact]
    public void WhenCreatingAnImageFromAnInvalidStreamThenThrowException()
    {
        Stream stream = null;
        Assert.Throws<InvalidOperationException>(() => Png.Load(stream));
    }


    /* Test Resize */
    [Fact]
    public void WhenResizingEmptyImageDownThenGiveAValidatedResizedImage()
    {
        Image emptyResizeSquare = Image.Create(100, 100);
        emptyResizeSquare = emptyResizeSquare.Resize(10, 10);
        ValidateCreatedImage(emptyResizeSquare, 10, 10);
    }
    [Fact]
    public void WhenResizingEmptyImageUpThenGiveAValidatedResizedImage()
    {
        Image emptyResizeSquare = Image.Create(100, 100);
        emptyResizeSquare = emptyResizeSquare.Resize(200, 200);
        ValidateCreatedImage(emptyResizeSquare, 200, 200);
    }
    [Fact]
    public void WhenResizingJpegLoadedFromFileThenGiveAValidatedResizedImage()
    {
        //what to do? Have embedded resource stream of expected result?
        string filepath = SaveEmbeddedResourceToFile(SquareCatLogicalName);
        Image fromFileResizeSquare = Jpg.Load(filepath);
        fromFileResizeSquare = fromFileResizeSquare.Resize(200, 200);
        ValidateCreatedImage(fromFileResizeSquare, 200, 200);
        File.Delete(filepath);
    }
    [Fact]
    public void WhenResizingPngLoadedFromFileThenGiveAValidatedResizedImage()
    {
        //what to do? Have embedded resource stream of expected result?
        string filepath = SaveEmbeddedResourceToFile(BlackCatLogicalName);
        Image fromFileResizeSquare = Png.Load(filepath);
        fromFileResizeSquare = fromFileResizeSquare.Resize(400, 400);
        ValidateCreatedImage(fromFileResizeSquare, 400, 400);
        File.Delete(filepath);
    }
    [Fact]
    public void WhenResizingJpegLoadedFromStreamThenGiveAValidatedResizedImage()
    {
        string filepath = SaveEmbeddedResourceToFile(SoccerCatLogicalName);
        using (FileStream filestream = new FileStream(filepath, FileMode.Open))
        {
            Image fromStream = Jpg.Load(filestream);
            fromStream = fromStream.Resize(400, 400);
            ValidateCreatedImage(fromStream, 400, 400);
        }
        File.Delete(filepath);
    }

    [Fact]
    public void WhenResizingPngLoadedFromStreamThenGiveAValidatedResizedImage()
    {
        string filepath = SaveEmbeddedResourceToFile(CuteCatLogicalName);
        using (FileStream filestream = new FileStream(filepath, FileMode.Open))
        {
            Image fromStream = Png.Load(filestream);
            fromStream = fromStream.Resize(400, 400);
            ValidateCreatedImage(fromStream, 400, 400);
        }
        File.Delete(filepath);
    }

    /* Testing Resize parameters */
    [Fact]
    public void WhenResizingImageGivenNegativeHeightThenThrowException()
    {
        Image img = Image.Create(1, 1);
        Assert.Throws<InvalidOperationException>(() => img.Resize(-1, 1));
    }
    [Fact]
    public void WhenResizingImageGivenNegativeWidthThenThrowException()
    {
        Image img = Image.Create(1, 1);
        Assert.Throws<InvalidOperationException>(() => img.Resize(1, -1));
    }
    [Fact]
    public void WhenResizingImageGivenNegativeSizesThenThrowException()
    {
        Image img = Image.Create(1, 1);
        Assert.Throws<InvalidOperationException>(() => img.Resize(-1, -1));
    }
    [Fact]
    public void WhenResizingImageGivenZeroHeightThenThrowException()
    {
        Image img = Image.Create(1, 1);
        Assert.Throws<InvalidOperationException>(() => img.Resize(0, 1));
    }
    [Fact]
    public void WhenResizingImageGivenZeroWidthThenThrowException()
    {
        Image img = Image.Create(1, 1);
        Assert.Throws<InvalidOperationException>(() => img.Resize(1, 0));
    }
    [Fact]
    public void WhenResizingImageGivenZeroSizesThenThrowException()
    {
        Image img = Image.Create(1, 1);
        Assert.Throws<InvalidOperationException>(() => img.Resize(0, 0));
    }


    /* Test WriteToFile */
    [Fact]
    public void WhenWritingABlankCreatedJpegToAValidFileWriteToAValidFile()
    {
        Image emptyImage = Image.Create(10, 10);
        ValidateCreatedImage(emptyImage, 10, 10);
        string tempFilePath = Path.ChangeExtension(Path.GetTempFileName(), ".jpg");
        Jpg.WriteToFile(emptyImage, tempFilePath);
        File.Delete(tempFilePath);

    }
    [Fact]
    public void WhenWritingABlankCreatedPngToAValidFileWriteToAValidFile()
    {
        Image emptyImage = Image.Create(10, 10);
        ValidateCreatedImage(emptyImage, 10, 10);
        string tempFilePath = Path.ChangeExtension(Path.GetTempFileName(), ".png");
        Png.WriteToFile(emptyImage, tempFilePath);
        File.Delete(tempFilePath);

    }
    [Fact]
    public void WhenWritingAJpegCreatedFromFileToAValidFileWriteAValidImage()
    {
        string filepath = SaveEmbeddedResourceToFile(SquareCatLogicalName);
        Image fromFile = Jpg.Load(filepath);
        ValidateImageJpeg(fromFile, SquareCatLogicalName);
        string tempFilePath = Path.ChangeExtension(Path.GetTempFileName(), ".jpg");
        Png.WriteToFile(fromFile, tempFilePath);
        File.Delete(filepath);
        File.Delete(tempFilePath);
    }
    [Fact]
    public void WhenWritingAPngCreatedFromFileToAValidFileWriteAValidImage()
    {
        string filepath = SaveEmbeddedResourceToFile(BlackCatLogicalName);
        Image fromFile = Png.Load(filepath);
        ValidateImagePng(fromFile, BlackCatLogicalName);
        string tempFilePath = Path.ChangeExtension(Path.GetTempFileName(), ".png");
        Png.WriteToFile(fromFile, tempFilePath);
        File.Delete(filepath);
        File.Delete(tempFilePath);
    }
    [Fact]
    public void WhenWritingAPngMadeTransparentToAValidFileWriteAValidImage()
    {
        string filepath = SaveEmbeddedResourceToFile(BlackCatLogicalName);
        Image img = Png.Load(filepath);
        ValidateImagePng(img, BlackCatLogicalName);
        img.SetAlphaPercentage(.2);
        ValidateImagePng(img, BlackCatLogicalName);
        string tempFilePath = Path.ChangeExtension(Path.GetTempFileName(), ".png");
        Png.WriteToFile(img, tempFilePath);
        File.Delete(filepath);
        File.Delete(tempFilePath);
    }
    [Fact]
    public void WhenWritingATransparentResizedPngToAValidFileWriteAValidImage()
    {
        string filepath = SaveEmbeddedResourceToFile(BlackCatLogicalName);
        Image img = Png.Load(filepath);
        ValidateImagePng(img, BlackCatLogicalName);
        img.SetAlphaPercentage(.2);
        img = img.Resize(400, 400);
        ValidateCreatedImage(img, 400, 400);
        string tempFilePath = Path.ChangeExtension(Path.GetTempFileName(), ".png");
        Png.WriteToFile(img, tempFilePath);
        File.Delete(filepath);
        File.Delete(tempFilePath);
    }
    [Fact]
    public void WhenWritingAResizedTransparentPngToAValidFileWriteAValidImage()
    {
        string filepath = SaveEmbeddedResourceToFile(BlackCatLogicalName);
        Image img = Png.Load(filepath);
        ValidateImagePng(img, BlackCatLogicalName);
        img = img.Resize(400, 400);
        ValidateCreatedImage(img, 400, 400);
        img.SetAlphaPercentage(.2);
        string tempFilePath = Path.ChangeExtension(Path.GetTempFileName(), ".png");
        Png.WriteToFile(img, tempFilePath);
        File.Delete(filepath);
        File.Delete(tempFilePath);
    }

    /* Tests Writing to a Stream*/
    [Fact]
    public void WhenWritingABlankCreatedJpegToAValidStreamWriteToAValidStream()
    {
        Image img = Image.Create(100, 100);
        using (MemoryStream stream = new MemoryStream())
        {
            Jpg.WriteToStream(img, stream);
            stream.Position = 0;
            Image img2 = Jpg.Load(stream);
            ValidateCreatedImage(img2, 100, 100);
        }
    }
    [Fact]
    public void WhenWritingABlankCreatedPngToAValidStreamWriteToAValidStream()
    {
        Image img = Image.Create(100, 100);
        using (MemoryStream stream = new MemoryStream())
        {
            Png.WriteToStream(img, stream);
            stream.Position = 0;
            Image img2 = Png.Load(stream);
            ValidateCreatedImage(img2, 100, 100);
        }
    }
    [Fact]
    public void WhenWritingAJpegFromFileToAValidStreamWriteAValidImage()
    {
        string filepath = SaveEmbeddedResourceToFile(SoccerCatLogicalName);
        Image img = Jpg.Load(filepath);
        using (MemoryStream stream = new MemoryStream())
        {
            Jpg.WriteToStream(img, stream);
            stream.Position = 0;
            Image img2 = Jpg.Load(stream);
            ValidateImageJpeg(img2, SoccerCatLogicalName);
        }
        File.Delete(filepath);
    }
    [Fact]
    public void WhenWritingAPngCreatedFromFileToAValidStreamWriteAValidImage()
    {
        string filepath = SaveEmbeddedResourceToFile(CuteCatLogicalName);
        Image img = Png.Load(filepath);
        using (MemoryStream stream = new MemoryStream())
        {
            Png.WriteToStream(img, stream);
            stream.Position = 0;
            Image img2 = Png.Load(stream);
            ValidateImagePng(img2, CuteCatLogicalName);
        }
        File.Delete(filepath);
    }

    [Fact]
    public void WhenWritingAResizedJpegToAValidStreamWriteAValidImage()
    {
        string filepath = SaveEmbeddedResourceToFile(SoccerCatLogicalName);
        Image img = Jpg.Load(filepath);
        using (MemoryStream stream = new MemoryStream())
        {
            img = img.Resize(40, 40);
            ValidateCreatedImage(img, 40, 40);
            Jpg.WriteToStream(img, stream);
            stream.Position = 0;
            Image img2 = Jpg.Load(stream);
            ValidateCreatedImage(img, 40, 40);
        }
        File.Delete(filepath);
    }
    [Fact]
    public void WhenWritingAResizedPngToAValidStreamWriteAValidImage()
    {
        string filepath = SaveEmbeddedResourceToFile(CuteCatLogicalName);
        Image img = Png.Load(filepath);
        using (MemoryStream stream = new MemoryStream())
        {
            img = img.Resize(40, 40);
            ValidateCreatedImage(img, 40, 40);
            Png.WriteToStream(img, stream);
            stream.Position = 0;
            Image img2 = Png.Load(stream);
            ValidateCreatedImage(img, 40, 40);
        }
        File.Delete(filepath);
    }

    [Fact]
    public void WhenWritingAPngMadeTransparentToAValidStreamWriteAValidImage()
    {
        string filepath = SaveEmbeddedResourceToFile(CuteCatLogicalName);
        Image img = Png.Load(filepath);
        using (MemoryStream stream = new MemoryStream())
        {
            img.SetAlphaPercentage(.2);
            ValidateImagePng(img, CuteCatLogicalName);
            Png.WriteToStream(img, stream);
            stream.Position = 0;
            Image img2 = Png.Load(stream);
            ValidateImagePng(img2, CuteCatLogicalName);
        }
        File.Delete(filepath);
    }
    [Fact]
    public void WhenWritingATransparentResizedPngToAValidStreamWriteAValidImage()
    {
        string filepath = SaveEmbeddedResourceToFile(CuteCatLogicalName);
        Image img = Png.Load(filepath);
        using (MemoryStream stream = new MemoryStream())
        {
            img.SetAlphaPercentage(.2);
            img = img.Resize(400, 400);
            ValidateCreatedImage(img, 400, 400);
            Png.WriteToStream(img, stream);
            stream.Position = 0;
            Image img2 = Png.Load(stream);
            ValidateCreatedImage(img2, 400, 400);
        }
        File.Delete(filepath);
    }
    [Fact]
    public void WhenWritingAResizedTransparentPngToAValidStreamWriteAValidImage()
    {
        string filepath = SaveEmbeddedResourceToFile(CuteCatLogicalName);
        Image img = Png.Load(filepath);
        ValidateImagePng(img, CuteCatLogicalName);
        img = img.Resize(400, 400);
        ValidateCreatedImage(img, 400, 400);
        img.SetAlphaPercentage(.2);
        File.Delete(filepath);
    }

    /* Test Draw */
    [Fact]
    public void WhenDrawingTwoImagesWriteACorrectResult()
    {
        //open yellow cat image
        string filepath = SaveEmbeddedResourceToFile(SquareCatLogicalName);
        Image yellowCat = Jpg.Load(filepath);
        ValidateImageJpeg(yellowCat, SquareCatLogicalName);
        //open black cat image
        string filepath2 = SaveEmbeddedResourceToFile(BlackCatLogicalName);
        Image blackCat = Jpg.Load(filepath2);
        ValidateImagePng(blackCat, BlackCatLogicalName);
        //draw
        yellowCat.Draw(blackCat, 0, 0);
        ValidateImageJpeg(yellowCat, SquareCatLogicalName);
        File.Delete(filepath);
        File.Delete(filepath2);
    }
    /* Test SetTransparency */
    [Fact]
    public void WhenSettingTheTransparencyOfAnImageWriteAnImageWithChangedTransparency()
    {
        //open black cat image
        string filepath = SaveEmbeddedResourceToFile(BlackCatLogicalName);
        Image blackCat0 = Jpg.Load(filepath);
        ValidateImagePng(blackCat0, BlackCatLogicalName);
        blackCat0.SetAlphaPercentage(0);
        ValidateImagePng(blackCat0, BlackCatLogicalName);

        Image blackCat1 = Jpg.Load(filepath);
        ValidateImagePng(blackCat1, BlackCatLogicalName);
        blackCat0.SetAlphaPercentage(0.5);
        ValidateImagePng(blackCat1, BlackCatLogicalName);

        Image blackCat2 = Jpg.Load(filepath);
        ValidateImagePng(blackCat2, BlackCatLogicalName);
        blackCat0.SetAlphaPercentage(1);
        ValidateImagePng(blackCat2, BlackCatLogicalName);
        File.Delete(filepath);
    }
    /* Test Draw and Set Transparency */
    [Fact]
    public void WhenDrawingAnImageWithTransparencyChangedGiveACorrectWrittenFile()
    {
        //black cat load
        string filepath = SaveEmbeddedResourceToFile(BlackCatLogicalName);
        Image blackCat = Jpg.Load(filepath);
        ValidateImagePng(blackCat, BlackCatLogicalName);
        blackCat.SetAlphaPercentage(0.5);
        //yellow cat load
        string filepath2 = SaveEmbeddedResourceToFile(SquareCatLogicalName);
        Image yellowCat = Jpg.Load(filepath2);
        ValidateImageJpeg(yellowCat, SquareCatLogicalName);
        yellowCat.Draw(blackCat, 0, 0);
        ValidateImageJpeg(yellowCat, SquareCatLogicalName);
    }

    [Fact]
    public static void WhenAddingAGreyScaleFilterToAJpegGiveAValidGreyScaledImage()
    {
        string filepath = SaveEmbeddedResourceToFile(SquareCatLogicalName);

        Image img1 = Jpg.Load(filepath);
        img1.ApplyMatrixMultiplier(ImageExtensions.GreyScaleMatrix);
        ValidateImageJpeg(img1, SquareCatLogicalName);
        Jpg.WriteToFile(img1, Path.GetTempPath() + "GreyscaleCat.jpg");
    }
    [Fact]
    public static void WhenAddingAGreyScaleFilterToAPngGiveAValidGreyScaledImage()
    {
        string filepath = SaveEmbeddedResourceToFile(BlackCatLogicalName);
        Image img1 = Png.Load(filepath);
        img1.ApplyMatrixMultiplier(ImageExtensions.GreyScaleMatrix);
        ValidateImagePng(img1, BlackCatLogicalName);
        Png.WriteToFile(img1, Path.GetTempPath() + "GreyscaleCat.png");
    }

    [Fact]
    public static void WhenAddingASepiaFilterToAJpegGiveAValidGreyScaledImage()
    {
        string filepath = SaveEmbeddedResourceToFile(SquareCatLogicalName);

        Image img1 = Jpg.Load(filepath);
        img1.ApplyMatrixMultiplier(ImageExtensions.SepiaMatrix);
        ValidateImageJpeg(img1, SquareCatLogicalName);
        Jpg.WriteToFile(img1, Path.GetTempPath() + "SepiaCat.jpg");
    }
    [Fact]
    public static void WhenAddingASepiaFilterToAPngGiveAValidGreyScaledImage()
    {
        string filepath = SaveEmbeddedResourceToFile(CuteCatLogicalName);
        Image img1 = Png.Load(filepath);
        img1.ApplyMatrixMultiplier(ImageExtensions.SepiaMatrix);
        ValidateImagePng(img1, CuteCatLogicalName);
        Png.WriteToFile(img1, Path.GetTempPath() + "SepiaCat.png");
    }

    [Fact]
    public static void WhenAddingANegativeFilterToAJpegGiveAValidGreyScaledImage()
    {
        string filepath = SaveEmbeddedResourceToFile(SquareCatLogicalName);

        Image img1 = Jpg.Load(filepath);
        img1.ApplyMatrixMultiplier(ImageExtensions.NegativeMatrix);
        ValidateImageJpeg(img1, SquareCatLogicalName);
        Jpg.WriteToFile(img1, Path.GetTempPath() + "NegativeCat.jpg");
    }
    [Fact]
    public static void WhenAddingANegativeFilterToAPngGiveAValidGreyScaledImage()
    {
        string filepath = SaveEmbeddedResourceToFile(BlackCatLogicalName);
        Image img1 = Png.Load(filepath);
        img1.ApplyMatrixMultiplier(ImageExtensions.NegativeMatrix);
        ValidateImagePng(img1, BlackCatLogicalName);
        Png.WriteToFile(img1, Path.GetTempPath() + "NegativeCat.png");
    }

    /* ------------------Performance Tests-------------------------*/

#if PERFORMANCE_TESTING
    [Fact]
    public static void RunAllPerfTests()
    {
        string filepath = Path.GetTempPath() + "Trial1Results.txt";
        if (File.Exists(filepath)) File.Delete(filepath);
        FileStream fstream = new FileStream(filepath, FileMode.OpenOrCreate);
        streamwriter = new StreamWriter(fstream);
        //set temppaths of files perf test images
        SetTempPathsOfPerfTestFiles();
        runTests(1);
        runTests(10);
        runTests(100);
        runTests(1000);
        runTests(5000);
        streamwriter.Dispose();
        fstream.Dispose();
        //delete perf test images files
        DeletePerfTestFileConstants();
    }

    public static void runTests(int numRuns)
    {
        WriteTestHeader(numRuns);
        //LoadFileJpg
        WriteCurrentTest("LoadFileJpeg", numRuns);
        LoadFileJpegPerfTest(numRuns);
        WriteStopWatch(stopwatchSingleThread, "LoadFileJpeg");
        //LoadFilePng
        WriteCurrentTest("LoadFilePng", numRuns);
        LoadFilePngPerfTest(numRuns);
        WriteStopWatch(stopwatchSingleThread, "LoadFilePng");
        //WriteFileJpg
        WriteCurrentTest("WriteFileJpeg", numRuns);
        WriteFileJpegPerfTest(numRuns);
        WriteStopWatch(stopwatchSingleThread, "WriteFileJpeg");
        //WriteFilePng
        WriteCurrentTest("WriteFilePng", numRuns);
        WriteFilePngPerfTest(numRuns);
        WriteStopWatch(stopwatchSingleThread, "WriteFilePng");
        //ResizeJpg            
        WriteCurrentTest("ResizeJpeg", numRuns);
        ResizeJpegPerfTest(numRuns);
        WriteStopWatch(stopwatchSingleThread, "ResizeJpeg");
        //resize png
        WriteCurrentTest("ResizePng", numRuns);
        ResizePngPerfTest(numRuns);
        WriteStopWatch(stopwatchSingleThread, "ResizePng");
        //ChangeAlphaJpg
        WriteCurrentTest("ChangeAlphaJpeg", numRuns);
        ChangeAlphaJpegPerfTest(numRuns);
        WriteStopWatch(stopwatchSingleThread, "ChangeAlphaJpeg");
        //ChangeAlphaPng
        WriteCurrentTest("ChangeAlphaPng", numRuns);
        ChangeAlphaPngPerfTest(numRuns);
        WriteStopWatch(stopwatchSingleThread, "ChangeAlphaPng");
        //DrawJpgOverJpg       
        WriteCurrentTest("DrawJpegOverJpeg", numRuns);
        DrawJpegOverJpegPerfTest(numRuns);
        WriteStopWatch(stopwatchSingleThread, "DrawJpegOverJpeg");
        //DrawPngOverPng
        WriteCurrentTest("DrawPngOverPng", numRuns);
        DrawPngOverPngPerfTest(numRuns);
        WriteStopWatch(stopwatchSingleThread, "DrawPngOverPng");
        //DrawJpgOverPng
        WriteCurrentTest("DrawJpegOverPng", numRuns);
        DrawJpegOverPngPerfTest(numRuns);
        WriteStopWatch(stopwatchSingleThread, "DrawJpegOverPng");
        //DrawPngOverJpg
        WriteCurrentTest("DrawPngOverJpeg", numRuns);
        DrawPngOverJpegPerfTest(numRuns);
        WriteStopWatch(stopwatchSingleThread, "DrawPngOverJpeg");
        //LoadStreamJpg
        WriteCurrentTest("LoadStreamJpeg", numRuns);
        LoadStreamJpegPerfTest(numRuns);
        WriteStopWatch(stopwatchSingleThread, "LoadStreamJpeg");
        //LoadStreamPng
        WriteCurrentTest("LoadStreamPng", numRuns);
        LoadStreamPngPerfTest(numRuns);
        WriteStopWatch(stopwatchSingleThread, "LoadStreamPng");
        //WriteStreamJpg
        WriteCurrentTest("WriteStreamJpeg", numRuns);
        WriteStreamJpegPerfTest(numRuns);
        WriteStopWatch(stopwatchSingleThread, "WriteStreamJpeg");
        //WriteStreamPng
        WriteCurrentTest("WriteStreamPng", numRuns);
        WriteStreamPngPerfTest(numRuns);
        WriteStopWatch(stopwatchSingleThread, "WriteStreamPng");

    }

    [Fact]
    public static void SetUpAllPerfTestsWithThreads()
    {
        int numOfTasks = 4;
        string filepath = Path.GetTempPath() + "Trial2Results.txt";
        if (File.Exists(filepath)) File.Delete(filepath);

        //set temp paths of files perf test images
        SetTempPathsOfPerfTestFiles();
        FileStream fstream = new FileStream(filepath, FileMode.OpenOrCreate);
        streamwriter = new StreamWriter(fstream);
        WriteTestHeader(1);
        RunAllPerfTestsWithThreads(numOfTasks, 1);
        WriteTestHeader(10);
        RunAllPerfTestsWithThreads(numOfTasks, 10);
        WriteTestHeader(100);
        RunAllPerfTestsWithThreads(numOfTasks, 100);
        WriteTestHeader(1000);
        RunAllPerfTestsWithThreads(numOfTasks, 1000);
        WriteTestHeader(5000);
        RunAllPerfTestsWithThreads(numOfTasks, 5000);
        streamwriter.Dispose();
        fstream.Dispose();

        //delete temp perf tests images files
        DeletePerfTestFileConstants();

    }

    private static void RunAllPerfTestsWithThreads(int numOfTasks, int numRuns)
    {
        RunOneFuntionWithMultipleTasks(numOfTasks, numRuns, "LoadFileJpegPerfTest");
        RunOneFuntionWithMultipleTasks(numOfTasks, numRuns, "LoadFilePngPerfTest");
        RunOneFuntionWithMultipleTasks(numOfTasks, numRuns, "WriteFileJpegPerfTest");
        RunOneFuntionWithMultipleTasks(numOfTasks, numRuns, "WriteFilePngPerfTest");
        RunOneFuntionWithMultipleTasks(numOfTasks, numRuns, "ResizeJpegPerfTest");
        RunOneFuntionWithMultipleTasks(numOfTasks, numRuns, "ResizePngPerfTest");
        RunOneFuntionWithMultipleTasks(numOfTasks, numRuns, "ChangeAlphaJpegPerfTest");
        RunOneFuntionWithMultipleTasks(numOfTasks, numRuns, "ChangeAlphaPngPerfTest");
        RunOneFuntionWithMultipleTasks(numOfTasks, numRuns, "DrawJpegOverJpegPerfTest");
        RunOneFuntionWithMultipleTasks(numOfTasks, numRuns, "DrawPngOverPngPerfTest");
        RunOneFuntionWithMultipleTasks(numOfTasks, numRuns, "DrawJpegOverPngPerfTest");
        RunOneFuntionWithMultipleTasks(numOfTasks, numRuns, "DrawPngOverJpegPerfTest");
        RunOneFuntionWithMultipleTasks(numOfTasks, numRuns, "LoadStreamJpegPerfTest");
        RunOneFuntionWithMultipleTasks(numOfTasks, numRuns, "LoadStreamPngPerfTest");
        RunOneFuntionWithMultipleTasks(numOfTasks, numRuns, "WriteStreamJpegPerfTest");
        RunOneFuntionWithMultipleTasks(numOfTasks, numRuns, "WriteStreamPngPerfTest");
    }

    private static void RunOneFuntionWithMultipleTasks(int numOfTasks, int numRuns, string functionToRun)
    {
        WriteCurrentTest(functionToRun, numRuns);
        Task[] tasks = new Task[numOfTasks];

        stopwatchMultiThread.Start();
        for (int i = 0; i < numOfTasks; i++)
        {
            switch (functionToRun)
            {
                case "LoadFileJpegPerfTest":
                    tasks[i] = Task.Factory.StartNew(() => LoadFileJpegPerfTest(numRuns / numOfTasks));
                    break;
                case "LoadFilePngPerfTest":
                    tasks[i] = Task.Factory.StartNew(() => LoadFilePngPerfTest(numRuns / numOfTasks));
                    break;
                case "WriteFileJpegPerfTest":
                    tasks[i] = Task.Factory.StartNew(() => WriteFileJpegPerfTest(numRuns / numOfTasks));
                    break;
                case "WriteFilePngPerfTest":
                    tasks[i] = Task.Factory.StartNew(() => WriteFilePngPerfTest(numRuns / numOfTasks));
                    break;
                case "ResizeJpegPerfTest":
                    tasks[i] = Task.Factory.StartNew(() => ResizeJpegPerfTest(numRuns / numOfTasks));
                    break;
                case "ResizePngPerfTest":
                    tasks[i] = Task.Factory.StartNew(() => ResizePngPerfTest(numRuns / numOfTasks));
                    break;
                case "ChangeAlphaJpegPerfTest":
                    tasks[i] = Task.Factory.StartNew(() => ChangeAlphaJpegPerfTest(numRuns / numOfTasks));
                    break;
                case "ChangeAlphaPngPerfTest":
                    tasks[i] = Task.Factory.StartNew(() => ChangeAlphaPngPerfTest(numRuns / numOfTasks));
                    break;
                case "DrawJpegOverJpegPerfTest":
                    tasks[i] = Task.Factory.StartNew(() => DrawJpegOverJpegPerfTest(numRuns / numOfTasks));
                    break;
                case "DrawPngOverPngPerfTest":
                    tasks[i] = Task.Factory.StartNew(() => DrawPngOverPngPerfTest(numRuns / numOfTasks));
                    break;
                case "DrawJpegOverPngPerfTest":
                    tasks[i] = Task.Factory.StartNew(() => DrawJpegOverPngPerfTest(numRuns / numOfTasks));
                    break;
                case "DrawPngOverJpegPerfTest":
                    tasks[i] = Task.Factory.StartNew(() => DrawPngOverJpegPerfTest(numRuns / numOfTasks));
                    break;
                case "LoadStreamJpegPerfTest":
                    tasks[i] = Task.Factory.StartNew(() => LoadStreamJpegPerfTest(numRuns / numOfTasks));
                    break;
                case "LoadStreamPngPerfTest":
                    tasks[i] = Task.Factory.StartNew(() => LoadStreamPngPerfTest(numRuns / numOfTasks));
                    break;
                case "WriteStreamJpegPerfTest":
                    tasks[i] = Task.Factory.StartNew(() => WriteStreamJpegPerfTest(numRuns / numOfTasks));
                    break;
                case "WriteStreamPngPerfTest":
                    tasks[i] = Task.Factory.StartNew(() => WriteStreamPngPerfTest(numRuns / numOfTasks));
                    break;
                default:
                    throw new NotSupportedException("A task was created but not given a proper task. Check the code/swithc statement.");
            }
        }
        Task.WaitAll(tasks);
        stopwatchMultiThread.Stop();
        WriteStopWatch(stopwatchMultiThread, functionToRun);
        //delete dump dir
    }

    private static void SetTempPathsOfPerfTestFiles()
    {
        jpegDogPath = SaveEmbeddedResourceToFile("JpegDog");
        jpegCatPath = SaveEmbeddedResourceToFile("JpegCat");
        pngDogPath = SaveEmbeddedResourceToFile("PngDog");
        pngCatPath = SaveEmbeddedResourceToFile("PngCat");
    }

    private static void DeletePerfTestFileConstants()
    {
        File.Delete(jpegDogPath);
        File.Delete(jpegCatPath);
        File.Delete(pngDogPath);
        File.Delete(pngCatPath);
    }

    private static void WriteTestHeader(int numRuns)
    {
        Console.WriteLine("");
        Console.WriteLine("~~~~~~~~~~~ {0} Runs ~~~~~~~~~~~", numRuns);
        Console.WriteLine("");
        streamwriter.WriteLine("");
        streamwriter.WriteLine("~~~~~~~~~~~ {0} Runs ~~~~~~~~~~~", numRuns);
        streamwriter.WriteLine("");
    }

    private static void WriteCurrentTest(string currentTest, int numRuns)
    {
        Console.WriteLine(currentTest + "{0}", numRuns);
        streamwriter.WriteLine(currentTest + "{0}", numRuns);
    }

    private static void WriteStopWatch(Stopwatch sw, string currentTest)
    {
        TimeSpan elapsedSecs = (sw.Elapsed);
        Console.WriteLine(elapsedSecs);
        Console.WriteLine("");
        streamwriter.WriteLine("Elapsed time for " + currentTest + ": " + elapsedSecs);
        streamwriter.WriteLine("");
        sw.Reset();
    }

    private static void LoadFileJpegPerfTest(int numRuns)
    {
        for (int i = 0; i < numRuns; i++)
        {
            //make sure it's going
            if (i % 100 == 0)
                Console.WriteLine("LoadFileJpegTest :" + i);

            stopwatchSingleThread.Start();
            Image img = Jpg.Load(jpegCatPath);
            stopwatchSingleThread.Stop();
            img.ReleaseStruct();
        }
    }

    private static void LoadFilePngPerfTest(int numRuns)
    {
        for (int i = 0; i < numRuns; i++)
        {
            //make sure it's going
            if (i % 100 == 0)
            {
                Console.WriteLine("LoadFilePngTest :" + i);
            }
            stopwatchSingleThread.Start();
            Image img = Png.Load(pngCatPath);
            stopwatchSingleThread.Stop();
            img.ReleaseStruct();
        }
    }
    //FIX Write
    private static void WriteFileJpegPerfTest(int numRuns)
    {
        //string dir = Path.GetTempPath();
        Image _thisjpgdog = Jpg.Load(jpegDogPath);
        for (int i = 0; i < numRuns; i++)
        {
            //make sure it's going 
            if (i % 100 == 0)
            {
                Console.WriteLine("WriteFileJpegTest :" + i);
            }
            stopwatchSingleThread.Start();
            Jpg.WriteToFile(_thisjpgdog, Path.ChangeExtension(Path.GetTempFileName(), ".jpg"));
            stopwatchSingleThread.Stop();
        }
        _thisjpgdog.ReleaseStruct();
    }

    //fix write
    private static void WriteFilePngPerfTest(int numRuns)
    {
<<<<<<< HEAD
        Image img = Png.Load(@"/home/ddcloud/Documents/BlackCat.png");
        ValidateImage(img, 220, 220);
        img = img.Resize(400, 400);
        ValidateImage(img, 400, 400);
        img.SetAlphaPercentage(.2);
        Png.WriteToFile(img, @"/home/ddcloud/Documents/TestFromFileResizeTransparentWriteFile.png");

    }


    /*Tests CircleCrop*/

    //Tests filpath
    //Tests jpg
    [Fact]
    public void WhenCropingAnJpgImageFromFileGiveACorrectCroppedImage()
    {
        //checking with cat image
        string filepath = @"C:\Users\t-roblo\Pictures\PerfTestImages\jpgcat.jpg";
        Image avatarImage = Jpg.Load(filepath);
        Image newImage = avatarImage.CircleCrop();
        Png.WriteToFile(newImage, @"C:\Users\t-roblo\Pictures\jpgcatf.png");
    }
    //Tests png
    [Fact]
    public void WhenCropingAnPngImageFromFileGiveACorrectCroppedImage()
    {
        //checking with cat image
        string filepath = @"C:\Users\t-roblo\Pictures\PerfTestImages\pngcat.png";
        Image avatarImage = Png.Load(filepath);
        Image newImage = avatarImage.CircleCrop();
        Png.WriteToFile(newImage, @"C:\Users\t-roblo\Pictures\pngcatf.png");
    }

    //Tests stream
    //Tests jpg
    [Fact]
    public void WhenCropingAnJpgImageFromFileStreamACorrectCroppedImage()
    {
        //checking with cat image
        using (FileStream filestream = new FileStream(@"C:\Users\t-roblo\Pictures\PerfTestImages\jpgcat.jpg", FileMode.Open))
        {
        Image avatarImage = Jpg.Load(filestream);
        Image newImage = avatarImage.CircleCrop();
        Png.WriteToFile(newImage, @"C:\Users\t-roblo\Pictures\jpgcats.png");
        }

    }

    //Tests png
    [Fact]
    public void WhenCropingAnPngImageFromFileStreamACorrectCroppedImage()
    {
        //checking with cat image
        using (FileStream filestream = new FileStream(@"C:\Users\t-roblo\Pictures\PerfTestImages\pngcat.png", FileMode.Open))
        {
            Image avatarImage = Png.Load(filestream);
            Image newImage = avatarImage.CircleCrop();
            Png.WriteToFile(newImage, @"C:\Users\t-roblo\Pictures\pngcats.png");
        }

=======
        Image _thispngdog = Png.Load(pngDogPath);
        for (int i = 0; i < numRuns; i++)
        {
            //make sure it's going
            if (i % 100 == 0)
                Console.WriteLine("WriteFilePngTest :" + i);
            stopwatchSingleThread.Start();
            Png.WriteToFile(_thispngdog, Path.ChangeExtension(Path.GetTempFileName(), ".png"));
            stopwatchSingleThread.Stop();
        }
        _thispngdog.ReleaseStruct();
>>>>>>> 36d49837
    }

    private static void ResizeJpegPerfTest(int numRuns)
    {
        Image _thisjpgcat = Jpg.Load(jpegCatPath);
        for (int i = 0; i < numRuns; i++)
        {
            //make sure it's going
            if (i % 100 == 0)
                Console.WriteLine("ResizeJpegTest :" + i);

            stopwatchSingleThread.Start();
            Image img = _thisjpgcat.Resize(100, 100);
            stopwatchSingleThread.Stop();
            img.ReleaseStruct();
        }
        _thisjpgcat.ReleaseStruct();
    }

    private static void ResizePngPerfTest(int numRuns)
    {
        Image _thispngcat = Png.Load(pngCatPath);
        for (int i = 0; i < numRuns; i++)
        {
            //make sure it's going
            if (i % 100 == 0)
                Console.WriteLine("ResizePngTest :" + i);

            stopwatchSingleThread.Start();
            Image img = _thispngcat.Resize(100, 100);
            stopwatchSingleThread.Stop();
            img.ReleaseStruct();
        }
        _thispngcat.ReleaseStruct();
    }

    private static void ChangeAlphaJpegPerfTest(int numRuns)
    {
        Image _thisjpgcat = Jpg.Load(jpegCatPath);
        for (int i = 0; i < numRuns; i++)
        {
            //make sure it's going
            if (i % 100 == 0)
                Console.WriteLine("ChangeAlphaJpegTest :" + i);

            stopwatchSingleThread.Start();
            _thisjpgcat.SetAlphaPercentage(0.5);
            stopwatchSingleThread.Stop();
        }
        _thisjpgcat.ReleaseStruct();
    }

    private static void ChangeAlphaPngPerfTest(int numRuns)
    {
        Image _thispngcat = Png.Load(pngCatPath);
        for (int i = 0; i < numRuns; i++)
        {
            //make sure it's going
            if (i % 100 == 0)
                Console.WriteLine("ChangeAlphaPngTest :" + i);

            stopwatchSingleThread.Start();
            _thispngcat.SetAlphaPercentage(0.5);
            stopwatchSingleThread.Stop();
        }
        _thispngcat.ReleaseStruct();
    }

    private static void DrawJpegOverJpegPerfTest(int numRuns)
    {
        Image _thisjpgcat = Jpg.Load(jpegCatPath);
        Image _thisjpgdog = Jpg.Load(jpegDogPath);
        for (int i = 0; i < numRuns; i++)
        {
            //make sure it's going
            if (i % 100 == 0)
                Console.WriteLine("DrawJpegOverJpegTest :" + i);

            stopwatchSingleThread.Start();
            _thisjpgdog.Draw(_thisjpgcat, 10, 10);
            stopwatchSingleThread.Stop();
        }
        _thisjpgcat.ReleaseStruct();
        _thisjpgdog.ReleaseStruct();
    }

    private static void DrawPngOverPngPerfTest(int numRuns)
    {
        Image _thispngcat = Png.Load(pngCatPath);
        Image _thispngdog = Png.Load(pngDogPath);
        for (int i = 0; i < numRuns; i++)
        {
            //make sure it's going
            if (i % 100 == 0)
                Console.WriteLine("DrawPngOverPngTest :" + i);

            stopwatchSingleThread.Start();
            _thispngdog.Draw(_thispngcat, 10, 10);
            stopwatchSingleThread.Stop();
        }
        _thispngcat.ReleaseStruct();
        _thispngdog.ReleaseStruct();
    }

    private static void DrawJpegOverPngPerfTest(int numRuns)
    {
        Image _thisjpgcat = Jpg.Load(jpegCatPath);
        Image _thispngdog = Png.Load(pngDogPath);
        for (int i = 0; i < numRuns; i++)
        {
            //make sure it's going
            if (i % 100 == 0)
                Console.WriteLine("DrawJpegOverPngTest :" + i);

            stopwatchSingleThread.Start();
            _thispngdog.Draw(_thisjpgcat, 10, 10);
            stopwatchSingleThread.Stop();
        }
        _thisjpgcat.ReleaseStruct();
        _thispngdog.ReleaseStruct();
    }

    private static void DrawPngOverJpegPerfTest(int numRuns)
    {
        Image _thisjpgdog = Jpg.Load(jpegDogPath);
        Image _thispngcat = Png.Load(pngCatPath);
        for (int i = 0; i < numRuns; i++)
        {
            //make sure it's going
            if (i % 100 == 0)
                Console.WriteLine("DrawPngOverJpegTest :" + i);

            stopwatchSingleThread.Start();
            _thisjpgdog.Draw(_thispngcat, 10, 10);
            stopwatchSingleThread.Stop();
        }
        _thisjpgdog.ReleaseStruct();
        _thispngcat.ReleaseStruct();
    }

    private static void LoadStreamJpegPerfTest(int numRuns)
    {
        for (int i = 0; i < numRuns; i++)
        {
            //make sure it's going
            if (i % 100 == 0)
                Console.WriteLine("LoadStreamJpegTest :" + i);

            using (FileStream filestream = new FileStream(jpegCatPath, FileMode.Open, FileAccess.Read, FileShare.Read))
            {
                stopwatchSingleThread.Start();
                Image img = Jpg.Load(filestream);
                stopwatchSingleThread.Stop();
                img.ReleaseStruct();
                //filestream.Dispose();
            }

        }
    }

    private static void LoadStreamPngPerfTest(int numRuns)
    {
        for (int i = 0; i < numRuns; i++)
        {
            //make sure it's going
            if (i % 100 == 0)
                Console.WriteLine("LoadStreamPngTest :" + i);

            //fixed stream by giving acces to multiple threads?
            using (FileStream filestream = new FileStream(pngCatPath, FileMode.Open, FileAccess.Read, FileShare.Read))
            {
                stopwatchSingleThread.Start();
                Image img = Png.Load(filestream);
                stopwatchSingleThread.Stop();
                img.ReleaseStruct();
                //filestream.Dispose();
            }
        }
    }

    private static void WriteStreamJpegPerfTest(int numRuns)
    {
        Image _thisjpgcat = Jpg.Load(jpegCatPath);
        for (int i = 0; i < numRuns; i++)
        {
            //make sure it's going
            if (i % 100 == 0)
                Console.WriteLine("WriteStreamJpegTest :" + i);

            using (MemoryStream stream = new MemoryStream())
            {
                stopwatchSingleThread.Start();
                Jpg.WriteToStream(_thisjpgcat, stream);
                stopwatchSingleThread.Stop();
            }
        }
        _thisjpgcat.ReleaseStruct();
    }

    private static void WriteStreamPngPerfTest(int numRuns)
    {
        Image _thispngcat = Jpg.Load(pngCatPath);
        for (int i = 0; i < numRuns; i++)
        {
            //make sure it's going
            if (i % 100 == 0)
                Console.WriteLine("WriteStreamPngTest :" + i);

            using (MemoryStream stream = new MemoryStream())
            {
                stopwatchSingleThread.Start();
                Png.WriteToStream(_thispngcat, stream);
                stopwatchSingleThread.Stop();
            }
        }
        _thispngcat.ReleaseStruct();
    }

#endif
}





<|MERGE_RESOLUTION|>--- conflicted
+++ resolved
@@ -302,6 +302,60 @@
     {
         Image img = Image.Create(1, 1);
         Assert.Throws<InvalidOperationException>(() => img.Resize(0, 0));
+    }
+
+
+    /*Tests CircleCrop*/
+
+    //Tests filpath
+    //Tests jpg
+    [Fact]
+    public void WhenCropingAnJpgImageFromFileGiveACorrectCroppedImage()
+    {
+        //checking with cat image
+        string filepath = @"C:\Users\t-roblo\Pictures\PerfTestImages\jpgcat.jpg";
+        Image avatarImage = Jpg.Load(filepath);
+        Image newImage = avatarImage.CircleCrop();
+        Png.WriteToFile(newImage, @"C:\Users\t-roblo\Pictures\jpgcatf.png");
+    }
+    //Tests png
+    [Fact]
+    public void WhenCropingAnPngImageFromFileGiveACorrectCroppedImage()
+    {
+        //checking with cat image
+        string filepath = @"C:\Users\t-roblo\Pictures\PerfTestImages\pngcat.png";
+        Image avatarImage = Png.Load(filepath);
+        Image newImage = avatarImage.CircleCrop();
+        Png.WriteToFile(newImage, @"C:\Users\t-roblo\Pictures\pngcatf.png");
+    }
+
+    //Tests stream
+    //Tests jpg
+    [Fact]
+    public void WhenCropingAnJpgImageFromFileStreamACorrectCroppedImage()
+    {
+        //checking with cat image
+        using (FileStream filestream = new FileStream(@"C:\Users\t-roblo\Pictures\PerfTestImages\jpgcat.jpg", FileMode.Open))
+        {
+            Image avatarImage = Jpg.Load(filestream);
+            Image newImage = avatarImage.CircleCrop();
+            Png.WriteToFile(newImage, @"C:\Users\t-roblo\Pictures\jpgcats.png");
+        }
+
+    }
+
+    //Tests png
+    [Fact]
+    public void WhenCropingAnPngImageFromFileStreamACorrectCroppedImage()
+    {
+        //checking with cat image
+        using (FileStream filestream = new FileStream(@"C:\Users\t-roblo\Pictures\PerfTestImages\pngcat.png", FileMode.Open))
+        {
+            Image avatarImage = Png.Load(filestream);
+            Image newImage = avatarImage.CircleCrop();
+            Png.WriteToFile(newImage, @"C:\Users\t-roblo\Pictures\pngcats.png");
+        }
+
     }
 
 
@@ -943,69 +997,6 @@
     //fix write
     private static void WriteFilePngPerfTest(int numRuns)
     {
-<<<<<<< HEAD
-        Image img = Png.Load(@"/home/ddcloud/Documents/BlackCat.png");
-        ValidateImage(img, 220, 220);
-        img = img.Resize(400, 400);
-        ValidateImage(img, 400, 400);
-        img.SetAlphaPercentage(.2);
-        Png.WriteToFile(img, @"/home/ddcloud/Documents/TestFromFileResizeTransparentWriteFile.png");
-
-    }
-
-
-    /*Tests CircleCrop*/
-
-    //Tests filpath
-    //Tests jpg
-    [Fact]
-    public void WhenCropingAnJpgImageFromFileGiveACorrectCroppedImage()
-    {
-        //checking with cat image
-        string filepath = @"C:\Users\t-roblo\Pictures\PerfTestImages\jpgcat.jpg";
-        Image avatarImage = Jpg.Load(filepath);
-        Image newImage = avatarImage.CircleCrop();
-        Png.WriteToFile(newImage, @"C:\Users\t-roblo\Pictures\jpgcatf.png");
-    }
-    //Tests png
-    [Fact]
-    public void WhenCropingAnPngImageFromFileGiveACorrectCroppedImage()
-    {
-        //checking with cat image
-        string filepath = @"C:\Users\t-roblo\Pictures\PerfTestImages\pngcat.png";
-        Image avatarImage = Png.Load(filepath);
-        Image newImage = avatarImage.CircleCrop();
-        Png.WriteToFile(newImage, @"C:\Users\t-roblo\Pictures\pngcatf.png");
-    }
-
-    //Tests stream
-    //Tests jpg
-    [Fact]
-    public void WhenCropingAnJpgImageFromFileStreamACorrectCroppedImage()
-    {
-        //checking with cat image
-        using (FileStream filestream = new FileStream(@"C:\Users\t-roblo\Pictures\PerfTestImages\jpgcat.jpg", FileMode.Open))
-        {
-        Image avatarImage = Jpg.Load(filestream);
-        Image newImage = avatarImage.CircleCrop();
-        Png.WriteToFile(newImage, @"C:\Users\t-roblo\Pictures\jpgcats.png");
-        }
-
-    }
-
-    //Tests png
-    [Fact]
-    public void WhenCropingAnPngImageFromFileStreamACorrectCroppedImage()
-    {
-        //checking with cat image
-        using (FileStream filestream = new FileStream(@"C:\Users\t-roblo\Pictures\PerfTestImages\pngcat.png", FileMode.Open))
-        {
-            Image avatarImage = Png.Load(filestream);
-            Image newImage = avatarImage.CircleCrop();
-            Png.WriteToFile(newImage, @"C:\Users\t-roblo\Pictures\pngcats.png");
-        }
-
-=======
         Image _thispngdog = Png.Load(pngDogPath);
         for (int i = 0; i < numRuns; i++)
         {
@@ -1017,7 +1008,6 @@
             stopwatchSingleThread.Stop();
         }
         _thispngdog.ReleaseStruct();
->>>>>>> 36d49837
     }
 
     private static void ResizeJpegPerfTest(int numRuns)
